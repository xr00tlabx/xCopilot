import fetch from 'node-fetch';
import { BackendError, BackendResponse } from '../types';
import { Logger } from '../utils/Logger';
import { ConfigurationService } from './ConfigurationService';

/**
 * Serviço para comunicação com o backend
 */
export class BackendService {
    private static instance: BackendService;
    private configService: ConfigurationService;

    private constructor() {
        this.configService = ConfigurationService.getInstance();
    }

    static getInstance(): BackendService {
        if (!BackendService.instance) {
            BackendService.instance = new BackendService();
        }
        return BackendService.instance;
    }

    /**
     * Envia uma pergunta para o backend e retorna a resposta
     */
    async askQuestion(prompt: string): Promise<string> {
        const endpoint = this.configService.getBackendUrl();
        Logger.info(`Sending request to backend: ${endpoint}`);
        Logger.debug(`Prompt: ${prompt}`);

        try {
            const response = await fetch(endpoint, {
                method: 'POST',
                headers: {
                    'Content-Type': 'application/json',
                    'Accept': 'application/json'
                },
                body: JSON.stringify({ prompt })
            });

            Logger.debug(`Response status: ${response.status}`);

            if (!response.ok) {
                const errorText = await response.text();
                const error: BackendError = {
                    status: response.status,
                    message: errorText || response.statusText
                };
                Logger.error(`Backend error: ${error.status} - ${error.message}`);
                return `Erro HTTP ${error.status}: ${error.message}`;
            }

            const data = await response.json() as BackendResponse;
            Logger.debug('Backend response received successfully');

            return data.resposta || data.response || JSON.stringify(data);

        } catch (error: any) {
            Logger.error('Network error:', error);

            if (error.code === 'ECONNREFUSED') {
                return `Erro: Não foi possível conectar ao backend em ${endpoint}. Verifique se o servidor está rodando.`;
            }

            return `Falha na requisição: ${error.message}`;
        }
    }

    /**
     * Testa a conexão com o backend
     */
    async testConnection(): Promise<boolean> {
        try {
            const response = await this.askQuestion('test');
            return !response.startsWith('Erro');
        } catch {
            return false;
        }
    }

    /**
     * Solicita completion inline otimizada para código
     */
    async requestCodeCompletion(options: {
        prompt: string;
        context?: string;
        language: string;
        textBefore: string;
        textAfter: string;
    }): Promise<{ completion: string; duration: number; cached: boolean }> {
        const backendUrl = this.configService.getBackendUrl();
        const completionEndpoint = backendUrl.replace('/openai', '/api/completion');
        
        Logger.debug(`Requesting code completion from: ${completionEndpoint}`);

        try {
            const response = await fetch(completionEndpoint, {
                method: 'POST',
                headers: {
                    'Content-Type': 'application/json',
                    'Accept': 'application/json'
                },
                body: JSON.stringify(options)
            });

            if (!response.ok) {
                const errorText = await response.text();
                Logger.error(`Completion API error: ${response.status} - ${errorText}`);
                throw new Error(`HTTP ${response.status}: ${errorText}`);
            }

            const data = await response.json() as any;
            Logger.debug(`Completion received in ${data.duration}ms`);

            return {
                completion: data.completion || '',
                duration: data.duration || 0,
                cached: data.cached || false
            };

        } catch (error: any) {
            Logger.error('Completion request error:', error);
            throw error;
        }
    }

    /**
<<<<<<< HEAD
     * Envia pergunta com contexto completo (context-aware)
     */
    async askQuestionWithContext(options: {
        prompt: string;
        workspaceContext?: any;
        conversationHistory?: any[];
        gitInfo?: any;
        codeContext?: any;
    }): Promise<{
        response: string;
        duration: number;
        contextUsed: any;
    }> {
        const backendUrl = this.configService.getBackendUrl();
        const contextEndpoint = backendUrl.replace('/openai', '/api/context-aware');
        
        Logger.info(`Sending context-aware request to: ${contextEndpoint}`);
        Logger.debug('Context options:', JSON.stringify(options, null, 2));

        try {
            const response = await fetch(contextEndpoint, {
=======
     * Solicita geração de código multi-linha
     */
    async requestMultilineGeneration(options: {
        prompt: string;
        type: string;
        language: string;
        context?: string;
    }): Promise<{ code: string; duration: number; type: string }> {
        const backendUrl = this.configService.getBackendUrl();
        const generationEndpoint = backendUrl.replace('/openai', '/api/generate-function');
        
        Logger.debug(`Requesting multiline generation from: ${generationEndpoint}`);

        try {
            const response = await fetch(generationEndpoint, {
>>>>>>> 72c48802
                method: 'POST',
                headers: {
                    'Content-Type': 'application/json',
                    'Accept': 'application/json'
                },
                body: JSON.stringify(options)
            });

            if (!response.ok) {
                const errorText = await response.text();
<<<<<<< HEAD
                Logger.error(`Context-aware API error: ${response.status} - ${errorText}`);
                
                // Fallback to regular API
                Logger.info('Falling back to regular API');
                const fallbackResponse = await this.askQuestion(options.prompt);
                return {
                    response: fallbackResponse,
                    duration: 0,
                    contextUsed: { fallback: true }
                };
            }

            const data = await response.json() as any;
            Logger.debug(`Context-aware response received in ${data.duration}ms`);

            return {
                response: data.response || '',
                duration: data.duration || 0,
                contextUsed: data.contextUsed || {}
            };

        } catch (error: any) {
            Logger.error('Context-aware request error:', error);
            
            // Fallback to regular API
            Logger.info('Falling back to regular API due to error');
            const fallbackResponse = await this.askQuestion(options.prompt);
            return {
                response: fallbackResponse,
                duration: 0,
                contextUsed: { fallback: true, error: error.message }
            };
        }
    }

    /**
     * Solicita análise de workspace
     */
    async analyzeWorkspace(workspaceData: {
        projectStructure: any;
        dependencies: any;
        codePatterns: any;
    }): Promise<string> {
        const backendUrl = this.configService.getBackendUrl();
        const analysisEndpoint = backendUrl.replace('/openai', '/api/analyze-workspace');
        
        Logger.info(`Requesting workspace analysis from: ${analysisEndpoint}`);

        try {
            const response = await fetch(analysisEndpoint, {
                method: 'POST',
                headers: {
                    'Content-Type': 'application/json',
                    'Accept': 'application/json'
                },
                body: JSON.stringify(workspaceData)
            });

            if (!response.ok) {
                const errorText = await response.text();
                Logger.error(`Workspace analysis API error: ${response.status} - ${errorText}`);
                return `Erro na análise do workspace: ${errorText}`;
            }

            const data = await response.json() as any;
            Logger.debug('Workspace analysis received successfully');

            return data.insights || 'Análise não disponível';

        } catch (error: any) {
            Logger.error('Workspace analysis request error:', error);
            return `Erro ao analisar workspace: ${error.message}`;
=======
                Logger.error(`Generation API error: ${response.status} - ${errorText}`);
                throw new Error(`HTTP ${response.status}: ${errorText}`);
            }

            const data = await response.json() as any;
            Logger.debug(`Code generated in ${data.duration}ms`);

            return {
                code: data.code || '',
                duration: data.duration || 0,
                type: data.type || options.type
            };

        } catch (error: any) {
            Logger.error('Multiline generation request error:', error);
            throw error;
>>>>>>> 72c48802
        }
    }
}<|MERGE_RESOLUTION|>--- conflicted
+++ resolved
@@ -126,29 +126,6 @@
     }
 
     /**
-<<<<<<< HEAD
-     * Envia pergunta com contexto completo (context-aware)
-     */
-    async askQuestionWithContext(options: {
-        prompt: string;
-        workspaceContext?: any;
-        conversationHistory?: any[];
-        gitInfo?: any;
-        codeContext?: any;
-    }): Promise<{
-        response: string;
-        duration: number;
-        contextUsed: any;
-    }> {
-        const backendUrl = this.configService.getBackendUrl();
-        const contextEndpoint = backendUrl.replace('/openai', '/api/context-aware');
-        
-        Logger.info(`Sending context-aware request to: ${contextEndpoint}`);
-        Logger.debug('Context options:', JSON.stringify(options, null, 2));
-
-        try {
-            const response = await fetch(contextEndpoint, {
-=======
      * Solicita geração de código multi-linha
      */
     async requestMultilineGeneration(options: {
@@ -164,7 +141,6 @@
 
         try {
             const response = await fetch(generationEndpoint, {
->>>>>>> 72c48802
                 method: 'POST',
                 headers: {
                     'Content-Type': 'application/json',
@@ -175,80 +151,6 @@
 
             if (!response.ok) {
                 const errorText = await response.text();
-<<<<<<< HEAD
-                Logger.error(`Context-aware API error: ${response.status} - ${errorText}`);
-                
-                // Fallback to regular API
-                Logger.info('Falling back to regular API');
-                const fallbackResponse = await this.askQuestion(options.prompt);
-                return {
-                    response: fallbackResponse,
-                    duration: 0,
-                    contextUsed: { fallback: true }
-                };
-            }
-
-            const data = await response.json() as any;
-            Logger.debug(`Context-aware response received in ${data.duration}ms`);
-
-            return {
-                response: data.response || '',
-                duration: data.duration || 0,
-                contextUsed: data.contextUsed || {}
-            };
-
-        } catch (error: any) {
-            Logger.error('Context-aware request error:', error);
-            
-            // Fallback to regular API
-            Logger.info('Falling back to regular API due to error');
-            const fallbackResponse = await this.askQuestion(options.prompt);
-            return {
-                response: fallbackResponse,
-                duration: 0,
-                contextUsed: { fallback: true, error: error.message }
-            };
-        }
-    }
-
-    /**
-     * Solicita análise de workspace
-     */
-    async analyzeWorkspace(workspaceData: {
-        projectStructure: any;
-        dependencies: any;
-        codePatterns: any;
-    }): Promise<string> {
-        const backendUrl = this.configService.getBackendUrl();
-        const analysisEndpoint = backendUrl.replace('/openai', '/api/analyze-workspace');
-        
-        Logger.info(`Requesting workspace analysis from: ${analysisEndpoint}`);
-
-        try {
-            const response = await fetch(analysisEndpoint, {
-                method: 'POST',
-                headers: {
-                    'Content-Type': 'application/json',
-                    'Accept': 'application/json'
-                },
-                body: JSON.stringify(workspaceData)
-            });
-
-            if (!response.ok) {
-                const errorText = await response.text();
-                Logger.error(`Workspace analysis API error: ${response.status} - ${errorText}`);
-                return `Erro na análise do workspace: ${errorText}`;
-            }
-
-            const data = await response.json() as any;
-            Logger.debug('Workspace analysis received successfully');
-
-            return data.insights || 'Análise não disponível';
-
-        } catch (error: any) {
-            Logger.error('Workspace analysis request error:', error);
-            return `Erro ao analisar workspace: ${error.message}`;
-=======
                 Logger.error(`Generation API error: ${response.status} - ${errorText}`);
                 throw new Error(`HTTP ${response.status}: ${errorText}`);
             }
@@ -265,7 +167,6 @@
         } catch (error: any) {
             Logger.error('Multiline generation request error:', error);
             throw error;
->>>>>>> 72c48802
         }
     }
 }