--- conflicted
+++ resolved
@@ -1,11 +1,7 @@
 import * as vscode from 'vscode';
 import { BackendService } from '../services/BackendService';
-<<<<<<< HEAD
-import { ContextAwareService } from '../services/ContextAwareService';
-=======
 import { WorkspaceAnalysisService } from '../services/WorkspaceAnalysisService';
 import { ConversationHistoryService } from '../services/ConversationHistoryService';
->>>>>>> 72c48802
 import { ChatMessage } from '../types';
 import { Logger } from '../utils/Logger';
 import { getChatHtml } from './WebviewHtml';
@@ -16,30 +12,13 @@
 export class ChatWebviewProvider implements vscode.WebviewViewProvider {
     private view: vscode.WebviewView | undefined;
     private backendService: BackendService;
-<<<<<<< HEAD
-    private contextAwareService: ContextAwareService;
-    private context: vscode.ExtensionContext;
-=======
     private workspaceAnalysisService: WorkspaceAnalysisService;
     private conversationHistoryService: ConversationHistoryService;
->>>>>>> 72c48802
 
-    constructor(context: vscode.ExtensionContext) {
-        this.context = context;
+    constructor() {
         this.backendService = BackendService.getInstance();
-<<<<<<< HEAD
-        this.contextAwareService = ContextAwareService.getInstance(context);
-        
-        // Initialize the context-aware service
-        if (this.contextAwareService) {
-            this.contextAwareService.initialize().catch(error => {
-                Logger.error('Failed to initialize ContextAwareService:', error);
-            });
-        }
-=======
         this.workspaceAnalysisService = WorkspaceAnalysisService.getInstance();
         this.conversationHistoryService = ConversationHistoryService.getInstance();
->>>>>>> 72c48802
     }
 
     /**
@@ -74,19 +53,12 @@
         Logger.debug('Received message:', message);
 
         if (message.type === 'ask' && message.prompt) {
-            Logger.info(`Processing context-aware ask request: ${message.prompt}`);
+            Logger.info(`Processing ask request: ${message.prompt}`);
 
             // Enviar resposta inicial
-            this.sendMessage({ type: 'answer', text: 'Analisando contexto e pensando...' });
+            this.sendMessage({ type: 'answer', text: 'Pensando...' });
 
             try {
-<<<<<<< HEAD
-                // Get conversation context using ContextAwareService
-                const conversationContext = await this.contextAwareService.getConversationContext(message.prompt);
-                
-                // Send context-aware request to backend
-                const answer = await this.sendContextAwareRequest(message.prompt, conversationContext);
-=======
                 // Usar contexto do workspace para resposta mais inteligente
                 const contextualPrompt = this.workspaceAnalysisService.formatContextForPrompt(message.prompt);
                 
@@ -112,64 +84,15 @@
                     timestamp: new Date(),
                     context: 'chat'
                 });
->>>>>>> 72c48802
                 
                 this.sendMessage({ type: 'answer', text: answer });
             } catch (error) {
-                Logger.error('Error calling context-aware backend:', error);
+                Logger.error('Error calling backend:', error);
                 this.sendMessage({
                     type: 'answer',
                     text: `Erro: ${error instanceof Error ? error.message : 'Erro desconhecido'}`
                 });
             }
-        }
-    }
-
-    /**
-     * Send context-aware request to backend
-     */
-    private async sendContextAwareRequest(userMessage: string, context: any): Promise<string> {
-        const backendUrl = this.backendService['configService'].getBackendUrl().replace('/openai', '/api/context-chat');
-        
-        Logger.info(`Sending context-aware request to: ${backendUrl}`);
-        
-        try {
-            const response = await fetch(backendUrl, {
-                method: 'POST',
-                headers: {
-                    'Content-Type': 'application/json',
-                    'Accept': 'application/json'
-                },
-                body: JSON.stringify({ 
-                    userMessage,
-                    context 
-                })
-            });
-
-            if (!response.ok) {
-                const errorText = await response.text();
-                Logger.error(`Backend error: ${response.status} - ${errorText}`);
-                return `Erro HTTP ${response.status}: ${errorText}`;
-            }
-
-            const data = await response.json();
-            Logger.debug('Context-aware response received successfully');
-
-            // Log context usage for debugging
-            if (data.contextUsed) {
-                Logger.info(`Context used - Current: ${data.contextUsed.hasCurrentContext}, Files: ${data.contextUsed.relevantFilesCount}, History: ${data.contextUsed.hasConversationHistory}, Workspace: ${data.contextUsed.hasWorkspaceContext}`);
-            }
-
-            return data.response || data.resposta || JSON.stringify(data);
-
-        } catch (error: any) {
-            Logger.error('Network error in context-aware request:', error);
-
-            if (error.code === 'ECONNREFUSED') {
-                return `Erro: Não foi possível conectar ao backend em ${backendUrl}. Verifique se o servidor está rodando.`;
-            }
-
-            return `Falha na requisição: ${error.message}`;
         }
     }
 
