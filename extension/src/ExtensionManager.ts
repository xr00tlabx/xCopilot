import * as vscode from 'vscode';
import { ChatCommands, InlineCompletionCommands } from './commands';
import {
    CodeExplanationService,
    CodeSuggestionsService,
    ConfigurationService,
    ContextAwareService,
    GhostTextService,
    InlineCompletionService,
    MultilineGenerationService,
    PatternDetectionService,
    RefactoringService,
<<<<<<< HEAD
    SemanticSearchService,
=======
>>>>>>> 72c48802
    WorkspaceAnalysisService
} from './services';
import { Logger } from './utils';
import { ChatWebviewProvider, SidebarChatProvider } from './views';

/**
 * Classe principal da extensão xCopilot
 */
export class ExtensionManager {
    private chatProvider!: ChatWebviewProvider;
    private sidebarChatProvider!: SidebarChatProvider;
    private chatCommands!: ChatCommands;
    private inlineCompletionCommands!: InlineCompletionCommands;
    private configService: ConfigurationService;
    private codeSuggestionsService!: CodeSuggestionsService;
    private codeExplanationService!: CodeExplanationService;
    private ghostTextService!: GhostTextService;
    private inlineCompletionService!: InlineCompletionService;
    private multilineGenerationService!: MultilineGenerationService;
    private refactoringService!: RefactoringService;
    private patternDetectionService!: PatternDetectionService;
<<<<<<< HEAD

    // New context-aware services
    private workspaceAnalysisService!: WorkspaceAnalysisService;
    private contextAwareService!: ContextAwareService;
    private semanticSearchService!: SemanticSearchService;

=======
    private workspaceAnalysisService!: WorkspaceAnalysisService;
>>>>>>> 72c48802
    private outputChannel: vscode.OutputChannel;

    constructor() {
        // Inicializar output channel
        this.outputChannel = vscode.window.createOutputChannel('xCopilot');
        Logger.init(this.outputChannel);

        // Inicializar serviços
        this.configService = ConfigurationService.getInstance();
    }

    /**
     * Ativa a extensão
     */
    activate(context: vscode.ExtensionContext): void {
        Logger.info('🚀 xCopilot extension is now active!');

        try {
            // PRIMEIRO: Inicializar todos os serviços básicos
            this.codeSuggestionsService = CodeSuggestionsService.getInstance();
            this.codeExplanationService = CodeExplanationService.getInstance();
            this.ghostTextService = GhostTextService.getInstance();
            this.inlineCompletionService = InlineCompletionService.getInstance();
            this.multilineGenerationService = MultilineGenerationService.getInstance();
            this.refactoringService = RefactoringService.getInstance();
            this.patternDetectionService = PatternDetectionService.getInstance();
            this.workspaceAnalysisService = WorkspaceAnalysisService.getInstance();

            // SEGUNDO: Inicializar novos serviços context-aware
            this.workspaceAnalysisService = WorkspaceAnalysisService.getInstance(context);
            this.semanticSearchService = SemanticSearchService.getInstance(context);
            this.contextAwareService = ContextAwareService.getInstance(context);

            // TERCEIRO: Inicializar providers que dependem dos serviços
            this.chatProvider = new ChatWebviewProvider(context);
            this.sidebarChatProvider = new SidebarChatProvider(context, this.chatProvider);
            this.chatCommands = new ChatCommands(this.chatProvider);
            this.inlineCompletionCommands = new InlineCompletionCommands();

            // Inicializar context-aware service de forma assíncrona
            this.initializeContextAwareFeatures();

            // Registrar o provider da webview
            this.registerWebviewProvider(context);

            // Registrar comandos
            this.chatCommands.registerCommands(context);
            this.inlineCompletionCommands.registerCommands(context);
            this.refactoringService.registerCommands(context);
            
            // Registrar Pattern Detection com proteção contra erros
            try {
                this.patternDetectionService.registerCommands(context);
            } catch (error) {
                Logger.warn('Pattern Detection Service disabled due to error:', error);
            }
            
            this.registerCodeExplanationCommands(context);
            this.registerContextAwareCommands(context);

            // Registrar providers de código
            // Registrar providers de código
            this.registerCodeProviders(context);

            // Configurar monitoramento de configuração
            // this.setupConfigurationWatcher(context); // TODO: implementar se necessário

            // Iniciar análise do workspace
            this.startWorkspaceAnalysis();

            // Adicionar output channel aos subscriptions
            context.subscriptions.push(this.outputChannel);

            Logger.info('✅ Extension activation completed successfully');

        } catch (error) {
            Logger.error('❌ CRITICAL ERROR during extension activation:', error);
            vscode.window.showErrorMessage(`Erro crítico ao ativar xCopilot: ${error instanceof Error ? error.message : 'Erro desconhecido'}`);
        }
    }

    /**
     * Registra o provider da webview
     */
    private registerWebviewProvider(context: vscode.ExtensionContext): void {
        Logger.info('📝 Registering WebviewViewProvider for xcopilotPanel...');

        // Registrar provider principal (activity bar)
        const mainDisposable = vscode.window.registerWebviewViewProvider(
            'xcopilotPanel',
            this.chatProvider,
            {
                webviewOptions: {
                    retainContextWhenHidden: true
                }
            }
        );

        // Registrar provider do chat lateral
        const sidebarDisposable = vscode.window.registerWebviewViewProvider(
            'xcopilotChat',
            this.sidebarChatProvider,
            {
                webviewOptions: {
                    retainContextWhenHidden: true
                }
            }
        );

        context.subscriptions.push(mainDisposable, sidebarDisposable);
        Logger.info('✅ WebviewViewProvider registered successfully!');
    }

    /**
     * Registra os providers de código (completion, diagnostics, etc.)
     */
    private registerCodeProviders(context: vscode.ExtensionContext): void {
        Logger.info('🧠 Registering code providers...');

        // Registrar disposables dos serviços de IA
        const codeSuggestionsDisposables = this.codeSuggestionsService.getDisposables();
        const patternDetectionDisposables = this.patternDetectionService.getDisposables();
        const ghostTextDisposables = this.ghostTextService.getDisposables();
        const inlineCompletionDisposables = this.inlineCompletionService.getDisposables();

        context.subscriptions.push(
            ...codeSuggestionsDisposables,
            ...patternDetectionDisposables,
            ...ghostTextDisposables,
            ...inlineCompletionDisposables
        );

        Logger.info('✅ Code providers registered successfully!');
    }

    /**
     * Registra comandos de explicação de código
     */
    private registerCodeExplanationCommands(context: vscode.ExtensionContext): void {
        const commands = [
            vscode.commands.registerCommand('xcopilot.explainSelected', () => {
                this.codeExplanationService.explainSelectedCode();
            }),
            vscode.commands.registerCommand('xcopilot.explainFunction', () => {
                this.codeExplanationService.explainCurrentFunction();
            }),
            vscode.commands.registerCommand('xcopilot.explainFile', () => {
                this.codeExplanationService.explainEntireFile();
            }),
            vscode.commands.registerCommand('xcopilot.acceptGhostText', () => {
                this.ghostTextService.acceptGhostText();
            }),
            vscode.commands.registerCommand('xcopilot.dismissGhostText', () => {
                this.ghostTextService.dismissGhostText();
            }),
            vscode.commands.registerCommand('xcopilot.openChat', () => {
                vscode.commands.executeCommand('workbench.view.extension.xcopilot-sidebar');
                vscode.commands.executeCommand('setContext', 'xcopilot.chatVisible', true);
            }),
            vscode.commands.registerCommand('xcopilot.closeChat', () => {
                vscode.commands.executeCommand('workbench.action.closePanel');
                vscode.commands.executeCommand('setContext', 'xcopilot.chatVisible', false);
            }),
            vscode.commands.registerCommand('xcopilot.toggleChat', () => {
                vscode.commands.executeCommand('workbench.view.extension.xcopilot-sidebar');
            }),
            vscode.commands.registerCommand('xcopilot.openChatWithCode', () => {
                const editor = vscode.window.activeTextEditor;
                if (editor && !editor.selection.isEmpty) {
                    const selectedCode = editor.document.getText(editor.selection);
                    vscode.commands.executeCommand('xcopilot.openChat');
                    this.sidebarChatProvider.openWithSelectedCode(selectedCode);
                } else {
                    vscode.window.showWarningMessage('Selecione código para explicar no chat');
                }
            })
        ];

        context.subscriptions.push(...commands);
        Logger.info('✅ Code explanation commands registered');
    }

    /**
     * Registra comandos context-aware
     */
    private registerContextAwareCommands(context: vscode.ExtensionContext): void {
        const commands = [
            // Analyze workspace
            vscode.commands.registerCommand('xcopilot.analyzeWorkspace', async () => {
                try {
                    await vscode.window.withProgress({
                        location: vscode.ProgressLocation.Notification,
                        title: "Analisando workspace...",
                        cancellable: false
                    }, async () => {
                        await this.workspaceAnalysisService.analyzeWorkspace(true);
                    });
                    vscode.window.showInformationMessage('Análise do workspace concluída!');
                } catch (error) {
                    vscode.window.showErrorMessage('Erro ao analisar workspace');
                }
            }),

            // Refresh workspace analysis
            vscode.commands.registerCommand('xcopilot.refreshWorkspaceAnalysis', async () => {
                await this.contextAwareService.refreshWorkspaceAnalysis();
            }),

            // Show workspace stats
            vscode.commands.registerCommand('xcopilot.showWorkspaceStats', () => {
                const analysis = this.workspaceAnalysisService.getCurrentAnalysis();
                if (!analysis) {
                    vscode.window.showWarningMessage('Nenhuma análise do workspace disponível. Execute "Analisar Workspace" primeiro.');
                    return;
                }

                const message = `Estatísticas do Workspace:
📁 Arquivos: ${analysis.projectStructure.totalFiles}
📝 Linhas de código: ${analysis.projectStructure.totalLines.toLocaleString()}
🏗️ Linguagem: ${analysis.architecture.language}
🔧 Frameworks: ${analysis.architecture.frameworks.join(', ') || 'Nenhum detectado'}
📦 Dependências: ${analysis.dependencies.dependencies.length}
🗂️ Diretórios: ${analysis.projectStructure.directories.length}
📅 Última análise: ${analysis.lastAnalyzed.toLocaleString()}`;

                vscode.window.showInformationMessage(message);
            }),

            // Show context stats
            vscode.commands.registerCommand('xcopilot.showContextStats', () => {
                const stats = this.contextAwareService.getContextStats();
                const cacheStats = this.semanticSearchService.getCacheStats();

                const message = `Estatísticas de Contexto:
🧠 Inicializado: ${stats.isInitialized ? 'Sim' : 'Não'}
📊 Análise disponível: ${stats.hasWorkspaceAnalysis ? 'Sim' : 'Não'}
💬 Conversas: ${stats.conversationCount}
🔍 Cache semântico: ${cacheStats.size} itens (${Math.round(cacheStats.memory / 1024)}KB)
📅 Última análise: ${stats.lastAnalysis?.toLocaleString() || 'Nunca'}`;

                vscode.window.showInformationMessage(message);
            }),

            // Clear context cache
            vscode.commands.registerCommand('xcopilot.clearContextCache', () => {
                this.workspaceAnalysisService.clearCache();
                this.semanticSearchService.clearCache();
                vscode.window.showInformationMessage('Cache de contexto limpo');
            })
        ];

        context.subscriptions.push(...commands);
        Logger.info('✅ Context-aware commands registered');
    }

    /**
     * Inicializa funcionalidades context-aware de forma assíncrona
     */
    private async initializeContextAwareFeatures(): Promise<void> {
        try {
            Logger.info('🧠 Initializing context-aware features...');

            // Initialize context-aware service in background
            await this.contextAwareService.initialize();

            Logger.info('✅ Context-aware features initialized successfully');

        } catch (error) {
            Logger.error('Error initializing context-aware features:', error);
            // Don't show error to user as this is not critical for basic functionality
        }
    }

    /**
     * Desativa a extensão
     */
    deactivate(): void {
        Logger.info('🔄 xCopilot extension is being deactivated...');
        this.outputChannel.dispose();
    }

    /**
     * Inicia análise do workspace
     */
    private startWorkspaceAnalysis(): void {
        // Executar análise em background após um delay
        setTimeout(async () => {
            try {
                await this.workspaceAnalysisService.analyzeWorkspaceOnStartup();
            } catch (error) {
                Logger.error('Error during workspace analysis startup:', error);
            }
        }, 3000); // 3 segundos de delay para não interferir na inicialização
    }
}<|MERGE_RESOLUTION|>--- conflicted
+++ resolved
@@ -1,19 +1,14 @@
 import * as vscode from 'vscode';
-import { ChatCommands, InlineCompletionCommands } from './commands';
+import { ChatCommands } from './commands';
 import {
     CodeExplanationService,
     CodeSuggestionsService,
     ConfigurationService,
-    ContextAwareService,
     GhostTextService,
     InlineCompletionService,
     MultilineGenerationService,
     PatternDetectionService,
     RefactoringService,
-<<<<<<< HEAD
-    SemanticSearchService,
-=======
->>>>>>> 72c48802
     WorkspaceAnalysisService
 } from './services';
 import { Logger } from './utils';
@@ -26,7 +21,6 @@
     private chatProvider!: ChatWebviewProvider;
     private sidebarChatProvider!: SidebarChatProvider;
     private chatCommands!: ChatCommands;
-    private inlineCompletionCommands!: InlineCompletionCommands;
     private configService: ConfigurationService;
     private codeSuggestionsService!: CodeSuggestionsService;
     private codeExplanationService!: CodeExplanationService;
@@ -35,16 +29,7 @@
     private multilineGenerationService!: MultilineGenerationService;
     private refactoringService!: RefactoringService;
     private patternDetectionService!: PatternDetectionService;
-<<<<<<< HEAD
-
-    // New context-aware services
     private workspaceAnalysisService!: WorkspaceAnalysisService;
-    private contextAwareService!: ContextAwareService;
-    private semanticSearchService!: SemanticSearchService;
-
-=======
-    private workspaceAnalysisService!: WorkspaceAnalysisService;
->>>>>>> 72c48802
     private outputChannel: vscode.OutputChannel;
 
     constructor() {
@@ -63,7 +48,12 @@
         Logger.info('🚀 xCopilot extension is now active!');
 
         try {
-            // PRIMEIRO: Inicializar todos os serviços básicos
+            // Inicializar providers com contexto
+            this.chatProvider = new ChatWebviewProvider(context);
+            this.sidebarChatProvider = new SidebarChatProvider(context, this.chatProvider);
+            this.chatCommands = new ChatCommands(this.chatProvider);
+
+            // Inicializar todos os serviços IA
             this.codeSuggestionsService = CodeSuggestionsService.getInstance();
             this.codeExplanationService = CodeExplanationService.getInstance();
             this.ghostTextService = GhostTextService.getInstance();
@@ -73,44 +63,21 @@
             this.patternDetectionService = PatternDetectionService.getInstance();
             this.workspaceAnalysisService = WorkspaceAnalysisService.getInstance();
 
-            // SEGUNDO: Inicializar novos serviços context-aware
-            this.workspaceAnalysisService = WorkspaceAnalysisService.getInstance(context);
-            this.semanticSearchService = SemanticSearchService.getInstance(context);
-            this.contextAwareService = ContextAwareService.getInstance(context);
-
-            // TERCEIRO: Inicializar providers que dependem dos serviços
-            this.chatProvider = new ChatWebviewProvider(context);
-            this.sidebarChatProvider = new SidebarChatProvider(context, this.chatProvider);
-            this.chatCommands = new ChatCommands(this.chatProvider);
-            this.inlineCompletionCommands = new InlineCompletionCommands();
-
-            // Inicializar context-aware service de forma assíncrona
-            this.initializeContextAwareFeatures();
-
             // Registrar o provider da webview
             this.registerWebviewProvider(context);
 
             // Registrar comandos
             this.chatCommands.registerCommands(context);
-            this.inlineCompletionCommands.registerCommands(context);
             this.refactoringService.registerCommands(context);
-            
-            // Registrar Pattern Detection com proteção contra erros
-            try {
-                this.patternDetectionService.registerCommands(context);
-            } catch (error) {
-                Logger.warn('Pattern Detection Service disabled due to error:', error);
-            }
-            
+            this.patternDetectionService.registerCommands(context);
             this.registerCodeExplanationCommands(context);
-            this.registerContextAwareCommands(context);
 
             // Registrar providers de código
             // Registrar providers de código
             this.registerCodeProviders(context);
 
             // Configurar monitoramento de configuração
-            // this.setupConfigurationWatcher(context); // TODO: implementar se necessário
+            this.setupConfigurationWatcher(context);
 
             // Iniciar análise do workspace
             this.startWorkspaceAnalysis();
@@ -197,9 +164,6 @@
             vscode.commands.registerCommand('xcopilot.acceptGhostText', () => {
                 this.ghostTextService.acceptGhostText();
             }),
-            vscode.commands.registerCommand('xcopilot.dismissGhostText', () => {
-                this.ghostTextService.dismissGhostText();
-            }),
             vscode.commands.registerCommand('xcopilot.openChat', () => {
                 vscode.commands.executeCommand('workbench.view.extension.xcopilot-sidebar');
                 vscode.commands.executeCommand('setContext', 'xcopilot.chatVisible', true);
@@ -220,110 +184,31 @@
                 } else {
                     vscode.window.showWarningMessage('Selecione código para explicar no chat');
                 }
+            }),
+            vscode.commands.registerCommand('xcopilot.toggleInlineCompletion', () => {
+                const currentState = this.inlineCompletionService.isServiceEnabled();
+                this.inlineCompletionService.setEnabled(!currentState);
+                vscode.window.showInformationMessage(
+                    `Inline Completion ${!currentState ? 'habilitado' : 'desabilitado'}`
+                );
+            }),
+            vscode.commands.registerCommand('xcopilot.clearCompletionCache', () => {
+                this.inlineCompletionService.clearCache();
+                vscode.window.showInformationMessage('Cache de completions limpo');
+            }),
+            vscode.commands.registerCommand('xcopilot.showCompletionStats', () => {
+                const stats = this.inlineCompletionService.getStats();
+                const message = `Estatísticas de Completion:
+Requisições: ${stats.requestCount}
+Cache Hits: ${stats.cacheHits}
+Taxa de Cache: ${stats.cacheHitRate.toFixed(1)}%
+Cache: ${stats.cacheStats.size}/${stats.cacheStats.capacity} (${stats.cacheStats.utilization.toFixed(1)}%)`;
+                vscode.window.showInformationMessage(message);
             })
         ];
 
         context.subscriptions.push(...commands);
         Logger.info('✅ Code explanation commands registered');
-    }
-
-    /**
-     * Registra comandos context-aware
-     */
-    private registerContextAwareCommands(context: vscode.ExtensionContext): void {
-        const commands = [
-            // Analyze workspace
-            vscode.commands.registerCommand('xcopilot.analyzeWorkspace', async () => {
-                try {
-                    await vscode.window.withProgress({
-                        location: vscode.ProgressLocation.Notification,
-                        title: "Analisando workspace...",
-                        cancellable: false
-                    }, async () => {
-                        await this.workspaceAnalysisService.analyzeWorkspace(true);
-                    });
-                    vscode.window.showInformationMessage('Análise do workspace concluída!');
-                } catch (error) {
-                    vscode.window.showErrorMessage('Erro ao analisar workspace');
-                }
-            }),
-
-            // Refresh workspace analysis
-            vscode.commands.registerCommand('xcopilot.refreshWorkspaceAnalysis', async () => {
-                await this.contextAwareService.refreshWorkspaceAnalysis();
-            }),
-
-            // Show workspace stats
-            vscode.commands.registerCommand('xcopilot.showWorkspaceStats', () => {
-                const analysis = this.workspaceAnalysisService.getCurrentAnalysis();
-                if (!analysis) {
-                    vscode.window.showWarningMessage('Nenhuma análise do workspace disponível. Execute "Analisar Workspace" primeiro.');
-                    return;
-                }
-
-                const message = `Estatísticas do Workspace:
-📁 Arquivos: ${analysis.projectStructure.totalFiles}
-📝 Linhas de código: ${analysis.projectStructure.totalLines.toLocaleString()}
-🏗️ Linguagem: ${analysis.architecture.language}
-🔧 Frameworks: ${analysis.architecture.frameworks.join(', ') || 'Nenhum detectado'}
-📦 Dependências: ${analysis.dependencies.dependencies.length}
-🗂️ Diretórios: ${analysis.projectStructure.directories.length}
-📅 Última análise: ${analysis.lastAnalyzed.toLocaleString()}`;
-
-                vscode.window.showInformationMessage(message);
-            }),
-
-            // Show context stats
-            vscode.commands.registerCommand('xcopilot.showContextStats', () => {
-                const stats = this.contextAwareService.getContextStats();
-                const cacheStats = this.semanticSearchService.getCacheStats();
-
-                const message = `Estatísticas de Contexto:
-🧠 Inicializado: ${stats.isInitialized ? 'Sim' : 'Não'}
-📊 Análise disponível: ${stats.hasWorkspaceAnalysis ? 'Sim' : 'Não'}
-💬 Conversas: ${stats.conversationCount}
-🔍 Cache semântico: ${cacheStats.size} itens (${Math.round(cacheStats.memory / 1024)}KB)
-📅 Última análise: ${stats.lastAnalysis?.toLocaleString() || 'Nunca'}`;
-
-                vscode.window.showInformationMessage(message);
-            }),
-
-            // Clear context cache
-            vscode.commands.registerCommand('xcopilot.clearContextCache', () => {
-                this.workspaceAnalysisService.clearCache();
-                this.semanticSearchService.clearCache();
-                vscode.window.showInformationMessage('Cache de contexto limpo');
-            })
-        ];
-
-        context.subscriptions.push(...commands);
-        Logger.info('✅ Context-aware commands registered');
-    }
-
-    /**
-     * Inicializa funcionalidades context-aware de forma assíncrona
-     */
-    private async initializeContextAwareFeatures(): Promise<void> {
-        try {
-            Logger.info('🧠 Initializing context-aware features...');
-
-            // Initialize context-aware service in background
-            await this.contextAwareService.initialize();
-
-            Logger.info('✅ Context-aware features initialized successfully');
-
-        } catch (error) {
-            Logger.error('Error initializing context-aware features:', error);
-            // Don't show error to user as this is not critical for basic functionality
-        }
-    }
-
-    /**
-     * Desativa a extensão
-     */
-    deactivate(): void {
-        Logger.info('🔄 xCopilot extension is being deactivated...');
-        this.outputChannel.dispose();
     }
 
     /**
