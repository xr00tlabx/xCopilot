import * as vscode from 'vscode';
import { ChatCommands, CodeGenerationCommands } from './commands';
import {
    CodeExplanationService,
    CodeSuggestionsService,
    ConfigurationService,
    ConversationHistoryService,
    GhostTextService,
    InlineCompletionService,
    MultilineGenerationService,
    PatternDetectionService,
    RefactoringCodeLensProvider,
    RefactoringService
} from './services';
import { WorkspaceAnalysisService } from './services/WorkspaceAnalysisService';
import { Logger } from './utils';
import { ChatWebviewProvider, SidebarChatProvider } from './views';

// Single coherent implementation of ExtensionManager (defensive, minimal side-effects)
export class ExtensionManager {
    private chatProvider!: ChatWebviewProvider;
    private sidebarChatProvider!: SidebarChatProvider;
    private chatCommands!: ChatCommands;
    private codeGenerationCommands!: CodeGenerationCommands;
    private configService: ConfigurationService;
    private conversationHistoryService!: ConversationHistoryService;
    private codeSuggestionsService!: CodeSuggestionsService;
    private codeExplanationService!: CodeExplanationService;
    private ghostTextService!: GhostTextService;
    private inlineCompletionService!: InlineCompletionService;
    private multilineGenerationService!: MultilineGenerationService;
    private refactoringService!: RefactoringService;
    private refactoringCodeLensProvider!: RefactoringCodeLensProvider;
    private patternDetectionService!: PatternDetectionService;
    private outputChannel: vscode.OutputChannel;

    constructor() {
        this.outputChannel = vscode.window.createOutputChannel('xCopilot');
        Logger.init(this.outputChannel);
        this.configService = ConfigurationService.getInstance();
    }

    async activate(context: vscode.ExtensionContext): Promise<void> {
        Logger.info('xCopilot activate');
        try {
            // Core services
            this.conversationHistoryService = ConversationHistoryService.getInstance?.(context);

            // UI providers
            this.chatProvider = new ChatWebviewProvider();
            this.sidebarChatProvider = new SidebarChatProvider(context, this.chatProvider);
            this.chatCommands = new ChatCommands(this.chatProvider);
            this.codeGenerationCommands = new CodeGenerationCommands();

            // Inicializar todos os serviços IA
            this.conversationHistoryService = ConversationHistoryService.getInstance();
            this.codeSuggestionsService = CodeSuggestionsService.getInstance();
            this.codeExplanationService = CodeExplanationService.getInstance();
            this.ghostTextService = GhostTextService.getInstance();
            this.inlineCompletionService = InlineCompletionService.getInstance();
            this.multilineGenerationService = MultilineGenerationService.getInstance();
            this.refactoringService = RefactoringService.getInstance();
            this.patternDetectionService = PatternDetectionService.getInstance();

            // Initialize CodeLens provider instance
            // (constructed lazily via singleton getter)
            this.refactoringCodeLensProvider = RefactoringCodeLensProvider.getInstance();

            // Register components
            this.registerWebviewProvider(context);

            // Registrar comandos
            this.chatCommands.registerCommands(context);
            this.codeGenerationCommands.registerCommands(context);
            this.refactoringService.registerCommands(context);
            this.patternDetectionService.registerCommands(context);
            this.registerCodeExplanationCommands(context);
            this.registerCodeProviders(context);

            this.refactoringCodeLensProvider?.register?.(context);
            this.setupConfigurationWatcher(context);
            this.startWorkspaceAnalysis();

            context.subscriptions.push(this.outputChannel);
            Logger.info('xCopilot activated');
        } catch (err) {
            Logger.error('Activation error', err);
            vscode.window.showErrorMessage('Erro crítico ao ativar xCopilot');
        }
    }

    private registerWebviewProvider(context: vscode.ExtensionContext): void {
        if (!this.chatProvider || !this.sidebarChatProvider) return;
        try {
            const mainDisposable = vscode.window.registerWebviewViewProvider('xcopilotPanel', this.chatProvider, {
                webviewOptions: { retainContextWhenHidden: true }
            });
            const sidebarDisposable = vscode.window.registerWebviewViewProvider('xcopilotChat', this.sidebarChatProvider, {
                webviewOptions: { retainContextWhenHidden: true }
            });
            context.subscriptions.push(mainDisposable, sidebarDisposable);
        } catch (err) {
            Logger.error('Failed to register webview providers', err);
        }
    }

    private registerCodeProviders(context: vscode.ExtensionContext): void {
        try {
            const codeSuggestionsDisposables = this.codeSuggestionsService?.getDisposables?.() ?? [];
            const patternDetectionDisposables = this.patternDetectionService?.getDisposables?.() ?? [];
            const ghostTextDisposables = this.ghostTextService?.getDisposables?.() ?? [];
            const inlineCompletionDisposables = this.inlineCompletionService?.getDisposables?.() ?? [];
            context.subscriptions.push(...codeSuggestionsDisposables, ...patternDetectionDisposables, ...ghostTextDisposables, ...inlineCompletionDisposables);
        } catch (err) {
            Logger.error('Failed to register code providers', err);
        }
    }

    private registerCodeExplanationCommands(context: vscode.ExtensionContext): void {
        const commands = [
            vscode.commands.registerCommand('xcopilot.explainSelected', () => {
                this.codeExplanationService.explainSelectedCode();
            }),
            vscode.commands.registerCommand('xcopilot.explainFunction', () => {
                this.codeExplanationService.explainCurrentFunction();
            }),
            vscode.commands.registerCommand('xcopilot.explainFile', () => {
                this.codeExplanationService.explainEntireFile();
            }),
            vscode.commands.registerCommand('xcopilot.acceptGhostText', () => {
                this.ghostTextService.acceptGhostText();
            }),
            vscode.commands.registerCommand('xcopilot.openChat', () => {
                vscode.commands.executeCommand('workbench.view.extension.xcopilot-sidebar');
                vscode.commands.executeCommand('setContext', 'xcopilot.chatVisible', true);
            }),
            vscode.commands.registerCommand('xcopilot.closeChat', () => {
                vscode.commands.executeCommand('workbench.action.closePanel');
                vscode.commands.executeCommand('setContext', 'xcopilot.chatVisible', false);
            }),
            vscode.commands.registerCommand('xcopilot.toggleChat', () => {
                vscode.commands.executeCommand('workbench.view.extension.xcopilot-sidebar');
            }),
            vscode.commands.registerCommand('xcopilot.openChatWithCode', () => {
                const editor = vscode.window.activeTextEditor;
                if (editor && !editor.selection.isEmpty) {
                    const selectedCode = editor.document.getText(editor.selection);
                    vscode.commands.executeCommand('xcopilot.openChat');
                    this.sidebarChatProvider.openWithSelectedCode(selectedCode);
                } else {
                    vscode.window.showWarningMessage('Selecione código para explicar no chat');
                }
            }),
            vscode.commands.registerCommand('xcopilot.toggleInlineCompletion', () => {
                const currentState = this.inlineCompletionService.isServiceEnabled();
                this.inlineCompletionService.setEnabled(!currentState);
                vscode.window.showInformationMessage(
                    `Inline Completion ${!currentState ? 'habilitado' : 'desabilitado'}`
                );
            }),
            vscode.commands.registerCommand('xcopilot.clearCompletionCache', () => {
                this.inlineCompletionService.clearCache();
                vscode.window.showInformationMessage('Cache de completions limpo');
            }),
            vscode.commands.registerCommand('xcopilot.showCompletionStats', () => {
                const stats = this.inlineCompletionService.getStats();
                const message = `Estatísticas de Completion:
Requisições: ${stats.requestCount}
Cache Hits: ${stats.cacheHits}
Taxa de Cache: ${stats.cacheHitRate.toFixed(1)}%
Cache: ${stats.cacheStats.size}/${stats.cacheStats.capacity} (${stats.cacheStats.utilization.toFixed(1)}%)`;
                vscode.window.showInformationMessage(message);
            })
        ];

        context.subscriptions.push(...commands);
        Logger.info('✅ Code explanation commands registered');
    }

    /**
     * Configura observadores para alterações de configuração relevantes
     */
    private setupConfigurationWatcher(context: vscode.ExtensionContext): void {
<<<<<<< HEAD
        // Monitorar mudanças na configuração da extensão
        const configWatcher = vscode.workspace.onDidChangeConfiguration((event) => {
            if (event.affectsConfiguration('xcopilot')) {
                Logger.info('🔄 Configuration changed, updating services...');

        // Atualizar configurações dos serviços
=======
        const disposable = vscode.workspace.onDidChangeConfiguration(e => {
            if (e.affectsConfiguration('xcopilot')) {
                Logger.info('xcopilot configuration changed; services may need to refresh');
>>>>>>> 1d80047a
                try {
                    if (this.inlineCompletionService && typeof (this.inlineCompletionService as any).refreshConfiguration === 'function') {
                        (this.inlineCompletionService as any).refreshConfiguration();
                    }
                } catch (err) {
                    Logger.debug('Error while handling configuration change:', err);
                }
            }
        });

        context.subscriptions.push(disposable);
    }

    /**
     * Inicia a análise do workspace de forma assíncrona (não bloqueante)
     */
    private async startWorkspaceAnalysis(): Promise<void> {
        try {
            const wsService = WorkspaceAnalysisService.getInstance();
            wsService.analyzeWorkspaceOnStartup().catch(err => {
                Logger.error('Error during workspace analysis startup:', err);
            });
        } catch (err) {
            Logger.error('Failed to start workspace analysis:', err);
        }
    }
}<|MERGE_RESOLUTION|>--- conflicted
+++ resolved
@@ -181,18 +181,12 @@
      * Configura observadores para alterações de configuração relevantes
      */
     private setupConfigurationWatcher(context: vscode.ExtensionContext): void {
-<<<<<<< HEAD
         // Monitorar mudanças na configuração da extensão
         const configWatcher = vscode.workspace.onDidChangeConfiguration((event) => {
             if (event.affectsConfiguration('xcopilot')) {
                 Logger.info('🔄 Configuration changed, updating services...');
 
-        // Atualizar configurações dos serviços
-=======
-        const disposable = vscode.workspace.onDidChangeConfiguration(e => {
-            if (e.affectsConfiguration('xcopilot')) {
-                Logger.info('xcopilot configuration changed; services may need to refresh');
->>>>>>> 1d80047a
+                // Atualizar configurações dos serviços
                 try {
                     if (this.inlineCompletionService && typeof (this.inlineCompletionService as any).refreshConfiguration === 'function') {
                         (this.inlineCompletionService as any).refreshConfiguration();
