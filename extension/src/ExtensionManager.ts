import * as vscode from 'vscode';
import { ChatCommands } from './commands';
import {
    CodeExplanationService,
    CodeSuggestionsService,
    ConfigurationService,
    ConversationHistoryService,
    GhostTextService,
    InlineCompletionService,
    MultilineGenerationService,
    PatternDetectionService,
    RefactoringService,
<<<<<<< HEAD
    RefactoringCodeLensProvider,
=======
>>>>>>> b52bb199
    WorkspaceAnalysisService
} from './services';
import { Logger } from './utils';
import { ChatWebviewProvider, SidebarChatProvider } from './views';

/**
 * Classe principal da extensão xCopilot
 */
export class ExtensionManager {
    private chatProvider!: ChatWebviewProvider;
    private sidebarChatProvider!: SidebarChatProvider;
    private chatCommands!: ChatCommands;
    private configService: ConfigurationService;
    private conversationHistoryService!: ConversationHistoryService;
    private codeSuggestionsService!: CodeSuggestionsService;
    private codeExplanationService!: CodeExplanationService;
    private ghostTextService!: GhostTextService;
    private inlineCompletionService!: InlineCompletionService;
    private multilineGenerationService!: MultilineGenerationService;
    private refactoringService!: RefactoringService;
    private patternDetectionService!: PatternDetectionService;
<<<<<<< HEAD
    private refactoringCodeLensProvider!: RefactoringCodeLensProvider;
=======
>>>>>>> b52bb199
    private workspaceAnalysisService!: WorkspaceAnalysisService;
    private outputChannel: vscode.OutputChannel;

    constructor() {
        // Inicializar output channel
        this.outputChannel = vscode.window.createOutputChannel('xCopilot');
        Logger.init(this.outputChannel);

        // Inicializar serviços
        this.configService = ConfigurationService.getInstance();
    }

    /**
     * Ativa a extensão
     */
    activate(context: vscode.ExtensionContext): void {
        Logger.info('🚀 xCopilot extension is now active!');

        try {
            // Inicializar serviços que precisam do contexto primeiro
            this.conversationHistoryService = ConversationHistoryService.getInstance(context);

            // Inicializar providers com contexto
            this.chatProvider = new ChatWebviewProvider();
            this.sidebarChatProvider = new SidebarChatProvider(context, this.chatProvider);
            this.chatCommands = new ChatCommands(this.chatProvider);

            // Inicializar todos os serviços IA
            this.conversationHistoryService = ConversationHistoryService.getInstance();
            this.codeSuggestionsService = CodeSuggestionsService.getInstance();
            this.codeExplanationService = CodeExplanationService.getInstance();
            this.ghostTextService = GhostTextService.getInstance();
            this.inlineCompletionService = InlineCompletionService.getInstance();
            this.multilineGenerationService = MultilineGenerationService.getInstance();
            this.refactoringService = RefactoringService.getInstance();
            this.patternDetectionService = PatternDetectionService.getInstance();
<<<<<<< HEAD
            this.refactoringCodeLensProvider = RefactoringCodeLensProvider.getInstance();
=======
>>>>>>> b52bb199
            this.workspaceAnalysisService = WorkspaceAnalysisService.getInstance();

            // Registrar o provider da webview
            this.registerWebviewProvider(context);

            // Registrar comandos
            this.chatCommands.registerCommands(context);
            this.refactoringService.registerCommands(context);
            this.patternDetectionService.registerCommands(context);
            this.registerCodeExplanationCommands(context);

            // Registrar providers de código
            this.registerCodeProviders(context);

            // Registrar CodeLens provider
            this.refactoringCodeLensProvider.register(context);

            // Configurar monitoramento de configuração
            this.setupConfigurationWatcher(context);

            // Iniciar análise do workspace
            this.startWorkspaceAnalysis();

            // Adicionar output channel aos subscriptions
            context.subscriptions.push(this.outputChannel);

            Logger.info('✅ Extension activation completed successfully');

        } catch (error) {
            Logger.error('❌ CRITICAL ERROR during extension activation:', error);
            vscode.window.showErrorMessage(`Erro crítico ao ativar xCopilot: ${error instanceof Error ? error.message : 'Erro desconhecido'}`);
        }
    }

    /**
     * Registra o provider da webview
     */
    private registerWebviewProvider(context: vscode.ExtensionContext): void {
        Logger.info('📝 Registering WebviewViewProvider for xcopilotPanel...');

        // Registrar provider principal (activity bar)
        const mainDisposable = vscode.window.registerWebviewViewProvider(
            'xcopilotPanel',
            this.chatProvider,
            {
                webviewOptions: {
                    retainContextWhenHidden: true
                }
            }
        );

        // Registrar provider do chat lateral
        const sidebarDisposable = vscode.window.registerWebviewViewProvider(
            'xcopilotChat',
            this.sidebarChatProvider,
            {
                webviewOptions: {
                    retainContextWhenHidden: true
                }
            }
        );

        context.subscriptions.push(mainDisposable, sidebarDisposable);
        Logger.info('✅ WebviewViewProvider registered successfully!');
    }

    /**
     * Registra os providers de código (completion, diagnostics, etc.)
     */
    private registerCodeProviders(context: vscode.ExtensionContext): void {
        Logger.info('🧠 Registering code providers...');

        // Registrar disposables dos serviços de IA
        const codeSuggestionsDisposables = this.codeSuggestionsService.getDisposables();
        const patternDetectionDisposables = this.patternDetectionService.getDisposables();
        const ghostTextDisposables = this.ghostTextService.getDisposables();
        const inlineCompletionDisposables = this.inlineCompletionService.getDisposables();

        context.subscriptions.push(
            ...codeSuggestionsDisposables,
            ...patternDetectionDisposables,
            ...ghostTextDisposables,
            ...inlineCompletionDisposables
        );

        Logger.info('✅ Code providers registered successfully!');
    }

    /**
     * Registra comandos de explicação de código
     */
    private registerCodeExplanationCommands(context: vscode.ExtensionContext): void {
        const commands = [
            vscode.commands.registerCommand('xcopilot.explainSelected', () => {
                this.codeExplanationService.explainSelectedCode();
            }),
            vscode.commands.registerCommand('xcopilot.explainFunction', () => {
                this.codeExplanationService.explainCurrentFunction();
            }),
            vscode.commands.registerCommand('xcopilot.explainFile', () => {
                this.codeExplanationService.explainEntireFile();
            }),
            vscode.commands.registerCommand('xcopilot.acceptGhostText', () => {
                this.ghostTextService.acceptGhostText();
            }),
            vscode.commands.registerCommand('xcopilot.openChat', () => {
                vscode.commands.executeCommand('workbench.view.extension.xcopilot-sidebar');
                vscode.commands.executeCommand('setContext', 'xcopilot.chatVisible', true);
            }),
            vscode.commands.registerCommand('xcopilot.closeChat', () => {
                vscode.commands.executeCommand('workbench.action.closePanel');
                vscode.commands.executeCommand('setContext', 'xcopilot.chatVisible', false);
            }),
            vscode.commands.registerCommand('xcopilot.toggleChat', () => {
                vscode.commands.executeCommand('workbench.view.extension.xcopilot-sidebar');
            }),
            vscode.commands.registerCommand('xcopilot.openChatWithCode', () => {
                const editor = vscode.window.activeTextEditor;
                if (editor && !editor.selection.isEmpty) {
                    const selectedCode = editor.document.getText(editor.selection);
                    vscode.commands.executeCommand('xcopilot.openChat');
                    this.sidebarChatProvider.openWithSelectedCode(selectedCode);
                } else {
                    vscode.window.showWarningMessage('Selecione código para explicar no chat');
                }
            }),
            vscode.commands.registerCommand('xcopilot.toggleInlineCompletion', () => {
                const currentState = this.inlineCompletionService.isServiceEnabled();
                this.inlineCompletionService.setEnabled(!currentState);
                vscode.window.showInformationMessage(
                    `Inline Completion ${!currentState ? 'habilitado' : 'desabilitado'}`
                );
            }),
            vscode.commands.registerCommand('xcopilot.clearCompletionCache', () => {
                this.inlineCompletionService.clearCache();
                vscode.window.showInformationMessage('Cache de completions limpo');
            }),
            vscode.commands.registerCommand('xcopilot.showCompletionStats', () => {
                const stats = this.inlineCompletionService.getStats();
                const message = `Estatísticas de Completion:
Requisições: ${stats.requestCount}
Cache Hits: ${stats.cacheHits}
Taxa de Cache: ${stats.cacheHitRate.toFixed(1)}%
Cache: ${stats.cacheStats.size}/${stats.cacheStats.capacity} (${stats.cacheStats.utilization.toFixed(1)}%)`;
                vscode.window.showInformationMessage(message);
            })
        ];

        context.subscriptions.push(...commands);
        Logger.info('✅ Code explanation commands registered');
    }

    /**
<<<<<<< HEAD
     * Configura o monitoramento de mudanças de configuração
     */
    private setupConfigurationWatcher(context: vscode.ExtensionContext): void {
        const configWatcher = vscode.workspace.onDidChangeConfiguration(event => {
            if (event.affectsConfiguration('xcopilot')) {
                Logger.info('🔄 Configuration changed, reloading services...');
                // Recarregar configurações dos serviços se necessário
                this.refactoringCodeLensProvider.refresh();
=======
     * Configura monitoramento de mudanças na configuração
     */
    private setupConfigurationWatcher(context: vscode.ExtensionContext): void {
        // Monitorar mudanças na configuração da extensão
        const configWatcher = vscode.workspace.onDidChangeConfiguration((event) => {
            if (event.affectsConfiguration('xcopilot')) {
                Logger.info('Configuration changed, updating services...');

    // Atualizar configurações dos serviços
                try {
                    this.inlineCompletionService?.updateFromConfig();
                    Logger.info('Services updated with new configuration');
                } catch (error) {
                    Logger.error('Error updating services configuration:', error);
                }
>>>>>>> b52bb199
            }
        });

        context.subscriptions.push(configWatcher);
<<<<<<< HEAD
        Logger.info('✅ Configuration watcher setup complete');
=======
        Logger.info('✅ Configuration watcher setup completed');
    }

    /**
     * Inicia análise do workspace
     */
    private startWorkspaceAnalysis(): void {
        // Executar análise em background após um delay
        setTimeout(async () => {
            try {
                await this.workspaceAnalysisService.analyzeWorkspaceOnStartup();
            } catch (error) {
                Logger.error('Error during workspace analysis startup:', error);
            }
        }, 3000); // 3 segundos de delay para não interferir na inicialização
>>>>>>> b52bb199
    }
}<|MERGE_RESOLUTION|>--- conflicted
+++ resolved
@@ -10,10 +10,7 @@
     MultilineGenerationService,
     PatternDetectionService,
     RefactoringService,
-<<<<<<< HEAD
     RefactoringCodeLensProvider,
-=======
->>>>>>> b52bb199
     WorkspaceAnalysisService
 } from './services';
 import { Logger } from './utils';
@@ -35,10 +32,7 @@
     private multilineGenerationService!: MultilineGenerationService;
     private refactoringService!: RefactoringService;
     private patternDetectionService!: PatternDetectionService;
-<<<<<<< HEAD
     private refactoringCodeLensProvider!: RefactoringCodeLensProvider;
-=======
->>>>>>> b52bb199
     private workspaceAnalysisService!: WorkspaceAnalysisService;
     private outputChannel: vscode.OutputChannel;
 
@@ -75,10 +69,7 @@
             this.multilineGenerationService = MultilineGenerationService.getInstance();
             this.refactoringService = RefactoringService.getInstance();
             this.patternDetectionService = PatternDetectionService.getInstance();
-<<<<<<< HEAD
             this.refactoringCodeLensProvider = RefactoringCodeLensProvider.getInstance();
-=======
->>>>>>> b52bb199
             this.workspaceAnalysisService = WorkspaceAnalysisService.getInstance();
 
             // Registrar o provider da webview
@@ -232,39 +223,26 @@
     }
 
     /**
-<<<<<<< HEAD
-     * Configura o monitoramento de mudanças de configuração
-     */
-    private setupConfigurationWatcher(context: vscode.ExtensionContext): void {
-        const configWatcher = vscode.workspace.onDidChangeConfiguration(event => {
-            if (event.affectsConfiguration('xcopilot')) {
-                Logger.info('🔄 Configuration changed, reloading services...');
-                // Recarregar configurações dos serviços se necessário
-                this.refactoringCodeLensProvider.refresh();
-=======
      * Configura monitoramento de mudanças na configuração
      */
     private setupConfigurationWatcher(context: vscode.ExtensionContext): void {
         // Monitorar mudanças na configuração da extensão
         const configWatcher = vscode.workspace.onDidChangeConfiguration((event) => {
             if (event.affectsConfiguration('xcopilot')) {
-                Logger.info('Configuration changed, updating services...');
-
-    // Atualizar configurações dos serviços
+                Logger.info('🔄 Configuration changed, updating services...');
+                
+                // Atualizar configurações dos serviços
                 try {
                     this.inlineCompletionService?.updateFromConfig();
+                    this.refactoringCodeLensProvider?.refresh();
                     Logger.info('Services updated with new configuration');
                 } catch (error) {
                     Logger.error('Error updating services configuration:', error);
                 }
->>>>>>> b52bb199
             }
         });
 
         context.subscriptions.push(configWatcher);
-<<<<<<< HEAD
-        Logger.info('✅ Configuration watcher setup complete');
-=======
         Logger.info('✅ Configuration watcher setup completed');
     }
 
@@ -280,6 +258,5 @@
                 Logger.error('Error during workspace analysis startup:', error);
             }
         }, 3000); // 3 segundos de delay para não interferir na inicialização
->>>>>>> b52bb199
     }
 }